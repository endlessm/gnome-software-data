--- conflicted
+++ resolved
@@ -52,16 +52,11 @@
 }
 
 
-<<<<<<< HEAD
-def get_soup_for_url(url):
-    response = requests.get(url)
-=======
 def get_soup_for_url(url, language=None):
     headers = {}
     if language:
         headers["Accept-Language"] = language
     response = requests.get(url, headers=headers)
->>>>>>> ef3f69b8
     response.raise_for_status()
     return BeautifulSoup(response.text, features="lxml")
 
